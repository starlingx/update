Summary: StarlingX Platform Patching
Name: cgcs-patch
Version: 1.0
Release: %{tis_patch_ver}%{?_tis_dist}
License: Apache-2.0
Group: base
Packager: Wind River <info@windriver.com>
URL: unknown
Source0: %{name}-%{version}.tar.gz

BuildRequires: python3-setuptools
BuildRequires: python3-pip
BuildRequires: python3-wheel
BuildRequires: systemd-units
BuildRequires: systemd-devel
Requires: python3-devel
Requires: python3-crypto
Requires: dnf
Requires: python3-dnf
Requires: /bin/bash

%description
StarlingX Platform Patching

<<<<<<< HEAD
%define pythonroot           %{python3_sitearch}

=======
>>>>>>> 49e39fa9
%define debug_package %{nil}

%prep
%setup -n %{name}-%{version}/%{name}

%build
%{__python3} setup.py build
%py3_build_wheel

%install
<<<<<<< HEAD
%{__python3} setup.py install --root=$RPM_BUILD_ROOT \
                             --install-lib=%{pythonroot} \
=======
%{__python} setup.py install --root=$RPM_BUILD_ROOT \
                             --install-lib=%{python2_sitearch} \
>>>>>>> 49e39fa9
                             --prefix=/usr \
                             --install-data=/usr/share \
                             --single-version-externally-managed
mkdir -p $RPM_BUILD_ROOT/wheels
install -m 644 dist/*.whl $RPM_BUILD_ROOT/wheels/

install -m 755 -d %{buildroot}%{_sbindir}
install -m 755 -d %{buildroot}%{_sysconfdir}/bash_completion.d
install -m 755 -d %{buildroot}%{_sysconfdir}/goenabled.d
install -m 755 -d %{buildroot}%{_sysconfdir}/init.d
install -m 755 -d %{buildroot}%{_sysconfdir}/logrotate.d
install -m 755 -d %{buildroot}%{_sysconfdir}/patching
install -m 700 -d %{buildroot}%{_sysconfdir}/patching/patch-scripts
install -m 755 -d %{buildroot}%{_sysconfdir}/pmon.d
install -m 755 -d %{buildroot}%{_unitdir}

install -m 500 ${RPM_BUILD_DIR}/%{name}-%{version}/bin/sw-patch-agent \
    %{buildroot}%{_sbindir}/sw-patch-agent
install -m 500 ${RPM_BUILD_DIR}/%{name}-%{version}/bin/sw-patch-controller-daemon \
    %{buildroot}%{_sbindir}/sw-patch-controller-daemon
install -m 555 ${RPM_BUILD_DIR}/%{name}-%{version}/bin/sw-patch \
    %{buildroot}%{_sbindir}/sw-patch

install -m 555 ${RPM_BUILD_DIR}/%{name}-%{version}/bin/rpm-audit \
    %{buildroot}%{_sbindir}/rpm-audit

install -m 500 ${RPM_BUILD_DIR}/%{name}-%{version}/bin/sw-patch-controller-daemon-init.sh \
    %{buildroot}%{_sysconfdir}/init.d/sw-patch-controller-daemon
install -m 500 ${RPM_BUILD_DIR}/%{name}-%{version}/bin/sw-patch-agent-init.sh \
    %{buildroot}%{_sysconfdir}/init.d/sw-patch-agent

install -m 600 ${RPM_BUILD_DIR}/%{name}-%{version}/bin/patching.conf \
    %{buildroot}%{_sysconfdir}/patching/patching.conf
install -m 644 ${RPM_BUILD_DIR}/%{name}-%{version}/bin/policy.json \
    %{buildroot}%{_sysconfdir}/patching/policy.json

install -m 444 ${RPM_BUILD_DIR}/%{name}-%{version}/bin/pmon-sw-patch-controller-daemon.conf \
    %{buildroot}%{_sysconfdir}/pmon.d/sw-patch-controller-daemon.conf
install -m 444 ${RPM_BUILD_DIR}/%{name}-%{version}/bin/pmon-sw-patch-agent.conf \
    %{buildroot}%{_sysconfdir}/pmon.d/sw-patch-agent.conf

install -m 444 ${RPM_BUILD_DIR}/%{name}-%{version}/bin/*.service %{buildroot}%{_unitdir}

install -m 444 ${RPM_BUILD_DIR}/%{name}-%{version}/bin/sw-patch.completion %{buildroot}%{_sysconfdir}/bash_completion.d/sw-patch

install -m 400 ${RPM_BUILD_DIR}/%{name}-%{version}/bin/patch-functions \
    %{buildroot}%{_sysconfdir}/patching/patch-functions

install -D -m 444 ${RPM_BUILD_DIR}/%{name}-%{version}/bin/patch-tmpdirs.conf \
    %{buildroot}%{_tmpfilesdir}/patch-tmpdirs.conf
install -m 500 ${RPM_BUILD_DIR}/%{name}-%{version}/bin/run-patch-scripts \
    %{buildroot}%{_sbindir}/run-patch-scripts

install -m 500 ${RPM_BUILD_DIR}/%{name}-%{version}/bin/sw-patch-controller-daemon-restart \
    %{buildroot}%{_sbindir}/sw-patch-controller-daemon-restart
install -m 500 ${RPM_BUILD_DIR}/%{name}-%{version}/bin/sw-patch-agent-restart \
    %{buildroot}%{_sbindir}/sw-patch-agent-restart

install -m 500 ${RPM_BUILD_DIR}/%{name}-%{version}/bin/sw-patch-init.sh \
    %{buildroot}%{_sysconfdir}/init.d/sw-patch
install -m 500 ${RPM_BUILD_DIR}/%{name}-%{version}/bin/sw-patch-controller-init.sh \
    %{buildroot}%{_sysconfdir}/init.d/sw-patch-controller

install -m 555 ${RPM_BUILD_DIR}/%{name}-%{version}/bin/patch_check_goenabled.sh \
    %{buildroot}%{_sysconfdir}/goenabled.d/patch_check_goenabled.sh

install -m 444 ${RPM_BUILD_DIR}/%{name}-%{version}/bin/patching.logrotate \
    %{buildroot}%{_sysconfdir}/logrotate.d/patching

install -m 500 ${RPM_BUILD_DIR}/%{name}-%{version}/bin/upgrade-start-pkg-extract \
    %{buildroot}%{_sbindir}/upgrade-start-pkg-extract

%clean
rm -rf $RPM_BUILD_ROOT

%package -n cgcs-patch-controller
Summary: StarlingX Platform Patching
Group: base
Requires: /usr/bin/env
Requires: /bin/sh
Requires: requests-toolbelt
Requires: createrepo
Requires(post): /usr/bin/env
Requires(post): /bin/sh

%description -n cgcs-patch-controller
StarlingX Platform Patching

%post -n cgcs-patch-controller
/usr/bin/systemctl enable sw-patch-controller.service
/usr/bin/systemctl enable sw-patch-controller-daemon.service


%package -n cgcs-patch-agent
Summary: StarlingX Platform Patching
Group: base
Requires: /usr/bin/env
Requires: /bin/sh
Requires(post): /usr/bin/env
Requires(post): /bin/sh

%description -n cgcs-patch-agent
StarlingX Platform Patching

%post -n cgcs-patch-agent
/usr/bin/systemctl enable sw-patch-agent.service

%post
/usr/bin/systemctl enable sw-patch.service

%files
%license LICENSE
%defattr(-,root,root,-)
%{python2_sitearch}/cgcs_patch
%{python2_sitearch}/cgcs_patch-*.egg-info
%{_sbindir}/rpm-audit
%config(noreplace) %{_sysconfdir}/patching/policy.json
%config(noreplace) %{_sysconfdir}/patching/patching.conf
%dir %{_sysconfdir}/patching/patch-scripts
%{_sysconfdir}/patching/patch-functions
%{_tmpfilesdir}/patch-tmpdirs.conf
%{_sbindir}/run-patch-scripts
%{_sysconfdir}/init.d/sw-patch
%{_unitdir}/sw-patch.service
%{_sysconfdir}/goenabled.d/patch_check_goenabled.sh
%{_sysconfdir}/logrotate.d/patching

%files -n cgcs-patch-controller
%defattr(-,root,root,-)
%{_sbindir}/sw-patch
%{_sbindir}/sw-patch-controller-daemon
%{_sbindir}/sw-patch-controller-daemon-restart
%{_sbindir}/upgrade-start-pkg-extract
%{_sysconfdir}/pmon.d/sw-patch-controller-daemon.conf
%{_sysconfdir}/init.d/sw-patch-controller-daemon
%{_unitdir}/sw-patch-controller-daemon.service
%{_sysconfdir}/bash_completion.d/sw-patch
%{_sysconfdir}/init.d/sw-patch-controller
%{_unitdir}/sw-patch-controller.service

%files -n cgcs-patch-agent
%defattr(-,root,root,-)
%{_sbindir}/sw-patch-agent
%{_sbindir}/sw-patch-agent-restart
%{_sysconfdir}/pmon.d/sw-patch-agent.conf
%{_sysconfdir}/init.d/sw-patch-agent
%{_unitdir}/sw-patch-agent.service

%package wheels
Summary: %{name} wheels

%description wheels
Contains python wheels for %{name}

%files wheels
/wheels/*<|MERGE_RESOLUTION|>--- conflicted
+++ resolved
@@ -22,11 +22,6 @@
 %description
 StarlingX Platform Patching
 
-<<<<<<< HEAD
-%define pythonroot           %{python3_sitearch}
-
-=======
->>>>>>> 49e39fa9
 %define debug_package %{nil}
 
 %prep
@@ -37,13 +32,8 @@
 %py3_build_wheel
 
 %install
-<<<<<<< HEAD
 %{__python3} setup.py install --root=$RPM_BUILD_ROOT \
-                             --install-lib=%{pythonroot} \
-=======
-%{__python} setup.py install --root=$RPM_BUILD_ROOT \
-                             --install-lib=%{python2_sitearch} \
->>>>>>> 49e39fa9
+                             --install-lib=%{python3_sitearch} \
                              --prefix=/usr \
                              --install-data=/usr/share \
                              --single-version-externally-managed
@@ -157,8 +147,8 @@
 %files
 %license LICENSE
 %defattr(-,root,root,-)
-%{python2_sitearch}/cgcs_patch
-%{python2_sitearch}/cgcs_patch-*.egg-info
+%{python3_sitearch}/cgcs_patch
+%{python3_sitearch}/cgcs_patch-*.egg-info
 %{_sbindir}/rpm-audit
 %config(noreplace) %{_sysconfdir}/patching/policy.json
 %config(noreplace) %{_sysconfdir}/patching/patching.conf
